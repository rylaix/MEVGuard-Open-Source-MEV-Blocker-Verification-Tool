<<<<<<< HEAD
all_mev_blocker_bundle_per_block: 3997907  # The Dune query ID used for fetching data
confirmed_transactions_per_block: 3997908
polling_rate_seconds: 10  # Polling interval in seconds to check the status of the Dune query
start_block_offset: 20  # Number of blocks back from the latest block to start fetching
block_delay_seconds: 10  # Delay in seconds to ensure data availability for the end block
validate_sql: false  # Set to true to enable SQL validation, false to disable. False by default, as function is available only for paid Dune clients
num_blocks_to_process: "all" # Set this to "all" to gather all blocks, or specify a number
abort_on_empty_first_query: false  # Set to false to proceed with the next query if 1st is returning 0 results.

# Data Storage Configuration
data_storage:
  data_directory: "data"  # Directory to store block and bundle data
  logs_directory: "logs"  # Directory to store log files
  log_filename: "logfile.log"  # The filename for the log file

# Error Handling and Logging
error_handling:
  log_errors: true  # Enable or disable error logging

# Performance Tuning
performance_tuning:
  use_multiprocessing: true  # Enable or disable multiprocessing
  max_processes: auto  # Maximum number of processes ('auto' uses all available CPUs)
=======
dune_query_id: 2446884
polling_rate_seconds: 10 # Polling interval in seconds.
start_block_offset: 100  # Number of blocks back from the latest block to start fetching
num_blocks_to_process: 5  # Number of blocks to process
>>>>>>> bada701f
<|MERGE_RESOLUTION|>--- conflicted
+++ resolved
@@ -1,4 +1,3 @@
-<<<<<<< HEAD
 all_mev_blocker_bundle_per_block: 3997907  # The Dune query ID used for fetching data
 confirmed_transactions_per_block: 3997908
 polling_rate_seconds: 10  # Polling interval in seconds to check the status of the Dune query
@@ -21,10 +20,4 @@
 # Performance Tuning
 performance_tuning:
   use_multiprocessing: true  # Enable or disable multiprocessing
-  max_processes: auto  # Maximum number of processes ('auto' uses all available CPUs)
-=======
-dune_query_id: 2446884
-polling_rate_seconds: 10 # Polling interval in seconds.
-start_block_offset: 100  # Number of blocks back from the latest block to start fetching
-num_blocks_to_process: 5  # Number of blocks to process
->>>>>>> bada701f
+  max_processes: auto  # Maximum number of processes ('auto' uses all available CPUs)